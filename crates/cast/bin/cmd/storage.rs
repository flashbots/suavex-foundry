use crate::opts::parse_slot;
use alloy_primitives::{B256, U256};
use cast::Cast;
use clap::Parser;
use comfy_table::{presets::ASCII_MARKDOWN, Table};
use ethers_core::types::{BlockId, NameOrAddress};
use ethers_providers::Middleware;
use eyre::Result;
use foundry_block_explorers::Client;
use foundry_cli::{
    opts::{CoreBuildArgs, EtherscanOpts, RpcOpts},
    utils,
};
use foundry_common::{
    abi::find_source,
<<<<<<< HEAD
    compile::{etherscan_project, ProjectCompiler},
=======
    compile::{compile, etherscan_project, suppress_compile},
    types::{ToAlloy, ToEthers},
>>>>>>> 120ae66d
    RetryProvider,
};
use foundry_compilers::{artifacts::StorageLayout, ConfigurableContractArtifact, Project, Solc};
use foundry_config::{
    figment::{self, value::Dict, Metadata, Profile},
    impl_figment_convert_cast, Config,
};
use futures::future::join_all;
use semver::Version;
use std::str::FromStr;

/// The minimum Solc version for outputting storage layouts.
///
/// https://github.com/ethereum/solidity/blob/develop/Changelog.md#065-2020-04-06
const MIN_SOLC: Version = Version::new(0, 6, 5);

/// CLI arguments for `cast storage`.
#[derive(Debug, Clone, Parser)]
pub struct StorageArgs {
    /// The contract address.
    #[clap(value_parser = NameOrAddress::from_str)]
    address: NameOrAddress,

    /// The storage slot number.
    #[clap(value_parser = parse_slot)]
    slot: Option<B256>,

    /// The block height to query at.
    ///
    /// Can also be the tags earliest, finalized, safe, latest, or pending.
    #[clap(long, short)]
    block: Option<BlockId>,

    #[clap(flatten)]
    rpc: RpcOpts,

    #[clap(flatten)]
    etherscan: EtherscanOpts,

    #[clap(flatten)]
    build: CoreBuildArgs,
}

impl_figment_convert_cast!(StorageArgs);

impl figment::Provider for StorageArgs {
    fn metadata(&self) -> Metadata {
        Metadata::named("StorageArgs")
    }

    fn data(&self) -> Result<figment::value::Map<Profile, Dict>, figment::Error> {
        let mut map = self.build.data()?;
        let dict = map.get_mut(&Config::selected_profile()).unwrap();
        dict.extend(self.rpc.dict());
        dict.extend(self.etherscan.dict());
        Ok(map)
    }
}

impl StorageArgs {
    pub async fn run(self) -> Result<()> {
        let config = Config::from(&self);

        let Self { address, slot, block, build, .. } = self;

        let provider = utils::get_provider(&config)?;

        // Slot was provided, perform a simple RPC call
        if let Some(slot) = slot {
            let cast = Cast::new(provider);
            println!("{}", cast.storage(address, slot.to_ethers(), block).await?);
            return Ok(())
        }

        // No slot was provided
        // Get deployed bytecode at given address
        let address_code = provider.get_code(address.clone(), block).await?.to_alloy();
        if address_code.is_empty() {
            eyre::bail!("Provided address has no deployed code and thus no storage");
        }

        // Check if we're in a forge project and if we can find the address' code
        let mut project = build.project()?;
        if project.paths.has_input_files() {
            // Find in artifacts and pretty print
            add_storage_layout_output(&mut project);
            let out = ProjectCompiler::new().compile(&project)?;
            let match_code = |artifact: &ConfigurableContractArtifact| -> Option<bool> {
                let bytes =
                    artifact.deployed_bytecode.as_ref()?.bytecode.as_ref()?.object.as_bytes()?;
                Some(bytes == &address_code)
            };
            let artifact =
                out.artifacts().find(|(_, artifact)| match_code(artifact).unwrap_or_default());
            if let Some((_, artifact)) = artifact {
                return fetch_and_print_storage(provider, address.clone(), artifact, true).await
            }
        }

        // Not a forge project or artifact not found
        // Get code from Etherscan
        sh_note!("No matching artifacts found, fetching source code from Etherscan...")?;

        if self.etherscan.key.is_none() {
            eyre::bail!("You must provide an Etherscan API key if you're fetching a remote contract's storage.");
        }

        let chain = utils::get_chain(config.chain, &provider).await?;
        let api_key = config.get_etherscan_api_key(Some(chain)).unwrap_or_default();
        let client = Client::new(chain, api_key)?;
        let addr = address
            .as_address()
            .ok_or_else(|| eyre::eyre!("Could not resolve address"))?
            .to_alloy();
        let source = find_source(client, addr).await?;
        let metadata = source.items.first().unwrap();
        if metadata.is_vyper() {
            eyre::bail!("Contract at provided address is not a valid Solidity contract")
        }

        let version = metadata.compiler_version()?;
        let auto_detect = version < MIN_SOLC;

        // Create a new temp project
        // TODO: Cache instead of using a temp directory: metadata from Etherscan won't change
        let root = tempfile::tempdir()?;
        let root_path = root.path();
        let mut project = etherscan_project(metadata, root_path)?;
        add_storage_layout_output(&mut project);
        project.auto_detect = auto_detect;

        // Compile
        let mut out = ProjectCompiler::new().quiet(true).compile(&project)?;
        let artifact = {
            let (_, mut artifact) = out
                .artifacts()
                .find(|(name, _)| name == &metadata.contract_name)
                .ok_or_else(|| eyre::eyre!("Could not find artifact"))?;

            if is_storage_layout_empty(&artifact.storage_layout) && auto_detect {
                // try recompiling with the minimum version
                sh_warn!("The requested contract was compiled with {version} while the minimum version for storage layouts is {MIN_SOLC} and as a result the output may be empty.")?;
                let solc = Solc::find_or_install_svm_version(MIN_SOLC.to_string())?;
                project.solc = solc;
                project.auto_detect = false;
                if let Ok(output) = ProjectCompiler::new().quiet(true).compile(&project) {
                    out = output;
                    let (_, new_artifact) = out
                        .artifacts()
                        .find(|(name, _)| name == &metadata.contract_name)
                        .ok_or_else(|| eyre::eyre!("Could not find artifact"))?;
                    artifact = new_artifact;
                }
            }

            artifact
        };

        // Clear temp directory
        root.close()?;

        fetch_and_print_storage(provider, address, artifact, true).await
    }
}

async fn fetch_and_print_storage(
    provider: RetryProvider,
    address: NameOrAddress,
    artifact: &ConfigurableContractArtifact,
    pretty: bool,
) -> Result<()> {
    if is_storage_layout_empty(&artifact.storage_layout) {
        sh_note!("Storage layout is empty.")
    } else {
        let layout = artifact.storage_layout.as_ref().unwrap().clone();
        let values = fetch_storage_slots(provider, address, &layout).await?;
        print_storage(layout, values, pretty)
    }
}

async fn fetch_storage_slots(
    provider: RetryProvider,
    address: NameOrAddress,
    layout: &StorageLayout,
) -> Result<Vec<B256>> {
    // TODO: Batch request
    let futures: Vec<_> = layout
        .storage
        .iter()
        .map(|slot| {
            let slot = B256::from(U256::from_str(&slot.slot)?);
            Ok(provider.get_storage_at(address.clone(), slot.to_ethers(), None))
        })
        .collect::<Result<_>>()?;

    join_all(futures).await.into_iter().map(|r| Ok(r?.to_alloy())).collect()
}

fn print_storage(layout: StorageLayout, values: Vec<B256>, pretty: bool) -> Result<()> {
    if !pretty {
        println!("{}", serde_json::to_string_pretty(&serde_json::to_value(layout)?)?);
        return Ok(());
    }

    let mut table = Table::new();
    table.load_preset(ASCII_MARKDOWN);
    table.set_header(["Name", "Type", "Slot", "Offset", "Bytes", "Value", "Hex Value", "Contract"]);

    for (slot, value) in layout.storage.into_iter().zip(values) {
        let storage_type = layout.types.get(&slot.storage_type);
        let raw_value_bytes = value.0;
        let converted_value = U256::from_be_bytes(raw_value_bytes);

        table.add_row([
            slot.label.as_str(),
            storage_type.map_or("?", |t| &t.label),
            &slot.slot,
            &slot.offset.to_string(),
            &storage_type.map_or("?", |t| &t.number_of_bytes),
            &converted_value.to_string(),
            &value.to_string(),
            &slot.contract,
        ]);
    }

    println!("{table}");

    Ok(())
}

fn add_storage_layout_output(project: &mut Project) {
    project.artifacts.additional_values.storage_layout = true;
    let output_selection = project.artifacts.output_selection();
    project.solc_config.settings.push_all(output_selection);
}

fn is_storage_layout_empty(storage_layout: &Option<StorageLayout>) -> bool {
    if let Some(ref s) = storage_layout {
        s.storage.is_empty()
    } else {
        true
    }
}<|MERGE_RESOLUTION|>--- conflicted
+++ resolved
@@ -13,12 +13,8 @@
 };
 use foundry_common::{
     abi::find_source,
-<<<<<<< HEAD
-    compile::{etherscan_project, ProjectCompiler},
-=======
     compile::{compile, etherscan_project, suppress_compile},
     types::{ToAlloy, ToEthers},
->>>>>>> 120ae66d
     RetryProvider,
 };
 use foundry_compilers::{artifacts::StorageLayout, ConfigurableContractArtifact, Project, Solc};
