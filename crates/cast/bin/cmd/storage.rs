--- conflicted
+++ resolved
@@ -260,11 +260,7 @@
             storage_type.map_or("?", |t| &t.label),
             &slot.slot,
             &slot.offset.to_string(),
-<<<<<<< HEAD
-            (storage_type.map_or("?", |t| &t.number_of_bytes)),
-=======
             storage_type.map_or("?", |t| &t.number_of_bytes),
->>>>>>> 0cbac636
             &converted_value.to_string(),
             &value.to_string(),
             &slot.contract,
